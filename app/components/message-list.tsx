"use client";

import clsx from "clsx";
import { Fragment } from "react";
import ReactMarkdown from "react-markdown";
import type { Components } from "react-markdown";

const markdownComponents: Components = {
  a: ({ node: _node, ...props }) => (
    <a
      {...props}
      target="_blank"
      rel={[props.rel, "noreferrer", "noopener"].filter(Boolean).join(" ") || undefined}
    />
  )
};

export type ChatMessage = {
  id: string;
  role: "user" | "assistant";
  action: "msg" | "gpx";
  content: string;
};

type MessageListProps = {
  messages: ChatMessage[];
  isLoading?: boolean;
};

export function MessageList({ messages, isLoading }: MessageListProps) {
  if (!messages.length) {
    return (
      <p className="message-list__empty">
<<<<<<< HEAD
        Kick things off with a cycling question or describe the ride you want—start point, kilometers, climbing, and practice—to let CycloCoach 🚴 craft a GPX for you.
=======
        Kick things off by asking your cycling questions. 🚴
>>>>>>> fd4d07b5
      </p>
    );
  }

  return (
    <div className="message-list">
      {messages.map((message) => (
        <Fragment key={message.id}>
          <article
            className={clsx("message", {
              "message--user": message.role === "user",
              "message--gpx": message.role === "assistant" && message.action === "gpx"
            })}
          >
            <header className="message__role">
<<<<<<< HEAD
              {message.role === "assistant"
                ? message.action === "gpx"
                  ? "CycloCoach 🚴 · GPX"
                  : "CycloCoach 🚴"
                : "You"}
=======
              {message.role === "assistant" ? "CycloCoach 🚴" : "You"}
>>>>>>> fd4d07b5
            </header>
            <div className="message__content">
              <ReactMarkdown components={markdownComponents}>
                {message.content}
              </ReactMarkdown>
            </div>
          </article>
        </Fragment>
      ))}
      {isLoading ? <div className="loading-indicator">CycloCoach 🚴 is thinking…</div> : null}
    </div>
  );
}<|MERGE_RESOLUTION|>--- conflicted
+++ resolved
@@ -31,11 +31,7 @@
   if (!messages.length) {
     return (
       <p className="message-list__empty">
-<<<<<<< HEAD
-        Kick things off with a cycling question or describe the ride you want—start point, kilometers, climbing, and practice—to let CycloCoach 🚴 craft a GPX for you.
-=======
         Kick things off by asking your cycling questions. 🚴
->>>>>>> fd4d07b5
       </p>
     );
   }
@@ -51,15 +47,7 @@
             })}
           >
             <header className="message__role">
-<<<<<<< HEAD
-              {message.role === "assistant"
-                ? message.action === "gpx"
-                  ? "CycloCoach 🚴 · GPX"
-                  : "CycloCoach 🚴"
-                : "You"}
-=======
               {message.role === "assistant" ? "CycloCoach 🚴" : "You"}
->>>>>>> fd4d07b5
             </header>
             <div className="message__content">
               <ReactMarkdown components={markdownComponents}>
