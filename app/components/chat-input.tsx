--- conflicted
+++ resolved
@@ -8,13 +8,7 @@
 };
 
 export function ChatInput({ onSend, disabled }: ChatInputProps) {
-<<<<<<< HEAD
-  const [value, setValue] = useState(
-    "Plan a 60 km road ride from Lyon with around 800 m of climbing 🚴"
-  );
-=======
   const [value, setValue] = useState("Can you help me plan my next ride? 🚴");
->>>>>>> fd4d07b5
 
   async function handleSubmit(event: React.FormEvent<HTMLFormElement>) {
     event.preventDefault();
@@ -30,11 +24,7 @@
     <form onSubmit={handleSubmit} className="chat-form">
       <textarea
         className="chat-form__textarea"
-<<<<<<< HEAD
-        placeholder="Ask anything about cycling or describe the route you want (start, distance, D+, practice) to get a GPX 🚴"
-=======
         placeholder="Ask anything about cycling… 🚴"
->>>>>>> fd4d07b5
         rows={2}
         value={value}
         onChange={(event) => setValue(event.target.value)}
